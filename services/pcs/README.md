--- conflicted
+++ resolved
@@ -26,21 +26,14 @@
 
 A pre-build version is available at [docker hub](https://hub.docker.com/repository/docker/ghga/purge-controller-service):
 ```bash
-<<<<<<< HEAD
 docker pull ghga/purge-controller-service:2.0.0
-=======
-docker pull ghga/purge-controller-service:1.3.0
->>>>>>> 053dfa57
 ```
 
 Or you can build the container yourself from the [`./Dockerfile`](./Dockerfile):
 ```bash
 # Execute in the repo's root dir:
-<<<<<<< HEAD
+
 docker build -t ghga/purge-controller-service:2.0.0 .
-=======
-docker build -t ghga/purge-controller-service:1.3.0 .
->>>>>>> 053dfa57
 ```
 
 For production-ready deployment, we recommend using Kubernetes, however,
@@ -48,11 +41,7 @@
 on a single server:
 ```bash
 # The entrypoint is preconfigured:
-<<<<<<< HEAD
 docker run -p 8080:8080 ghga/purge-controller-service:2.0.0 --help
-=======
-docker run -p 8080:8080 ghga/purge-controller-service:1.3.0 --help
->>>>>>> 053dfa57
 ```
 
 If you prefer not to use containers, you may install the service from source:
